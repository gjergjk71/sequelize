'use strict';

class AbstractDialect {}

AbstractDialect.prototype.supports = {
  'DEFAULT': true,
  'DEFAULT VALUES': false,
  'VALUES ()': false,
  'LIMIT ON UPDATE': false,
  'ON DUPLICATE KEY': true,
  'ORDER NULLS': false,
  'UNION': true,
  'UNION ALL': true,
  'RIGHT JOIN': true,

  /* does the dialect support returning values for inserted/updated fields */
  returnValues: false,

  /* features specific to autoIncrement values */
  autoIncrement: {
    /* does the dialect require modification of insert queries when inserting auto increment fields */
    identityInsert: false,

    /* does the dialect support inserting default/null values for autoincrement fields */
    defaultValue: true,

    /* does the dialect support updating autoincrement fields */
    update: true
  },
  /* Do we need to say DEFAULT for bulk insert */
  bulkDefault: false,
  schemas: false,
  transactions: true,
  settingIsolationLevelDuringTransaction: true,
  transactionOptions: {
    type: false
  },
  migrations: true,
  upserts: true,
  inserts: {
    ignoreDuplicates: '', /* dialect specific words for INSERT IGNORE or DO NOTHING */
    updateOnDuplicate: false, /* whether dialect supports ON DUPLICATE KEY UPDATE */
    onConflictDoNothing: '', /* dialect specific words for ON CONFLICT DO NOTHING */
<<<<<<< HEAD
    onConflictWhere: false /* whether dialect supports ON CONFLICT WHERE  */
=======
    conflictFields: false /* whether the dialect supports specifying conflict fields or not */
>>>>>>> 490a3ccb
  },
  constraints: {
    restrict: true,
    addConstraint: true,
    dropConstraint: true,
    unique: true,
    default: false,
    check: true,
    foreignKey: true,
    primaryKey: true
  },
  index: {
    collate: true,
    length: false,
    parser: false,
    concurrently: false,
    type: false,
    using: true,
    functionBased: false,
    operator: false
  },
  groupedLimit: true,
  indexViaAlter: false,
  JSON: false,
  deferrableConstraints: false
};

module.exports = AbstractDialect;
module.exports.AbstractDialect = AbstractDialect;
module.exports.default = AbstractDialect;<|MERGE_RESOLUTION|>--- conflicted
+++ resolved
@@ -41,11 +41,8 @@
     ignoreDuplicates: '', /* dialect specific words for INSERT IGNORE or DO NOTHING */
     updateOnDuplicate: false, /* whether dialect supports ON DUPLICATE KEY UPDATE */
     onConflictDoNothing: '', /* dialect specific words for ON CONFLICT DO NOTHING */
-<<<<<<< HEAD
-    onConflictWhere: false /* whether dialect supports ON CONFLICT WHERE  */
-=======
+    onConflictWhere: false, /* whether dialect supports ON CONFLICT WHERE  */
     conflictFields: false /* whether the dialect supports specifying conflict fields or not */
->>>>>>> 490a3ccb
   },
   constraints: {
     restrict: true,
